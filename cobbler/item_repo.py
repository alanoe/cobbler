--- conflicted
+++ resolved
@@ -196,25 +196,8 @@
         return None
 
     def remote_methods(self):
-<<<<<<< HEAD
-        return {
-            'name'             :  self.set_name,
-            'breed'            :  self.set_breed,
-            'os_version'       :  self.set_os_version,
-            'arch'             :  self.set_arch,
-            'mirror_name'      :  self.set_name,            
-            'mirror'           :  self.set_mirror,
-            'keep_updated'     :  self.set_keep_updated,            
-            'priority'         :  self.set_priority,
-            'rpm-list'         :  self.set_rpm_list,
-            'rpm_list'         :  self.set_rpm_list,            
-            'createrepo_flags' :  self.set_createrepo_flags,            
-            'yumopts'          :  self.set_yumopts,
-            'owners'           :  self.set_owners,
-            'mirror_locally'   :  self.set_mirror_locally,            
-            'environment'      :  self.set_environment,
-            'comment'          :  self.set_comment
-        }
+        return utils.get_remote_methods_from_fields(self,FIELDS)
+
 
 def get_fields():
    return {
@@ -400,8 +383,4 @@
        'order'   :13,
        'editable':True,
      },
-   }
-=======
-        return utils.get_remote_methods_from_fields(self,FIELDS)
-
->>>>>>> 544986b3
+   }