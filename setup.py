--- conflicted
+++ resolved
@@ -4,17 +4,12 @@
 from distutils.core import setup, Extension
 import string
 
-<<<<<<< HEAD
-VERSION = "1.2.6"
-=======
-VERSION = "1.3.4"
->>>>>>> 53fd10c4
+VERSION = "1.4.0"
 SHORT_DESC = "Network install tool for use with Cobbler"
 LONG_DESC = """
-koan stands for "kickstart-over-a-network" and allows for both
-network installation of new virtualized guests and reinstallation of
-existing systems.  For use with a boot-server configured with
-'cobbler'.
+Koan stands for kickstart-over-a-network and allows for both
+network installation of new virtualized guests and reinstallation              
+of an existing system.  For use with a boot-server configured with Cobbler
 """
 
 if __name__ == "__main__":
