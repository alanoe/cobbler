--- conflicted
+++ resolved
@@ -2,12 +2,8 @@
 
 Summary: Network provisioning tool for Xen and Bare Metal Machines 
 Name: koan
-<<<<<<< HEAD
-Version: 1.2.6
-=======
-Version: 1.3.4
->>>>>>> 53fd10c4
-Release: 1%{?dist}
+Version: 1.4.0
+Release: 2%{?dist}
 Source0: %{name}-%{version}.tar.gz
 License: GPLv2+
 Group: Applications/System
@@ -26,14 +22,13 @@
 BuildRoot: %{_tmppath}/%{name}-%{version}-%{release}-buildroot
 BuildArch: noarch
 ExcludeArch: ppc64
-Url: http://cobbler.et.redhat.com/
+Url: http://fedorahosted.org/cobbler/
 
 %description
 
 Koan stands for kickstart-over-a-network and allows for both
-network provisioning of new virtualized guests and destructive re-provisioning 
-of any existing system.  For use with a boot-server configured with
-'cobbler'
+network installation of new virtualized guests and reinstallation 
+of an existing system.  For use with a boot-server configured with Cobbler
 
 %prep
 %setup -q
@@ -65,11 +60,8 @@
 
 %changelog
 
-<<<<<<< HEAD
-* Thu Oct 02 2008 Michael DeHaan <mdehaan@redhat.com> - 1.2.6-1
-=======
-* Sat Dec 17 2008 Michael DeHaan <mdehaan@redhat.com> - 1.3.5-1
-- Logging to /var/log/koan
+* Fri Dec 19 2008 Michael DeHaan <mdehaan@redhat.com> - 1.4.0-2
+- Upstream changes (see CHANGELOG)
 
 * Wed Dec 10 2008 Michael DeHaan <mdehaan@redhat.com> - 1.3.4-1
 - New test release
@@ -79,7 +71,6 @@
 - specfile changes for python 2.6 support
 
 * Fri Nov 14 2008 Michael DeHaan <mdehaan@redhat.com> - 1.3.1-1
->>>>>>> 53fd10c4
 - Upstream changes (see CHANGELOG)
 
 * Fri Sep 26 2008 Michael DeHaan <mdehaan@redhat.com> - 1.2.5-1
