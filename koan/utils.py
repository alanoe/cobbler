"""
koan = kickstart over a network
general usage functions

Copyright 2006-2008 Red Hat, Inc.
Michael DeHaan <mdehaan@redhat.com>

This program is free software; you can redistribute it and/or modify
it under the terms of the GNU General Public License as published by
the Free Software Foundation; either version 2 of the License, or
(at your option) any later version.

This program is distributed in the hope that it will be useful,
but WITHOUT ANY WARRANTY; without even the implied warranty of
MERCHANTABILITY or FITNESS FOR A PARTICULAR PURPOSE.  See the
GNU General Public License for more details.

You should have received a copy of the GNU General Public License
along with this program; if not, write to the Free Software
Foundation, Inc., 51 Franklin Street, Fifth Floor, Boston, MA
02110-1301  USA
"""

import random
import os
import traceback
import tempfile
import urllib2
import opt_parse  # importing this for backwards compat with 2.2
import exceptions
import sub_process
import time
import shutil
import errno
import re
import sys
import xmlrpclib
import string
import re
import glob
import socket
import shutil
import tempfile

VIRT_STATE_NAME_MAP = {
   0 : "running",
   1 : "running",
   2 : "running",
   3 : "paused",
   4 : "shutdown",
   5 : "shutdown",
   6 : "crashed"
}

class InfoException(exceptions.Exception):
    """
    Custom exception for tracking of fatal errors.
    """
    def __init__(self,value,**args):
        self.value = value % args
        self.from_koan = 1
    def __str__(self):
        return repr(self.value)

def setupLogging(appname, debug=False):
    """
    set up logging ... code borrowed/adapted from virt-manager
    """
    import logging
    import logging.handlers

    dateFormat = "%a, %d %b %Y %H:%M:%S"
    fileFormat = "[%(asctime)s " + appname + " %(process)d] %(levelname)s (%(module)s:%(lineno)d) %(message)s"
    streamFormat = "%(asctime)s %(levelname)-8s %(message)s"
    filename = "/var/log/koan/koan.log"

    rootLogger = logging.getLogger()
    rootLogger.setLevel(logging.DEBUG)
    fileHandler = logging.handlers.RotatingFileHandler(filename, "a",
                                                       1024*1024, 5)

    fileHandler.setFormatter(logging.Formatter(fileFormat,
                                               dateFormat))
    rootLogger.addHandler(fileHandler)

    streamHandler = logging.StreamHandler(sys.stderr)
    streamHandler.setFormatter(logging.Formatter(streamFormat,
                                                 dateFormat))
    if debug:
        streamHandler.setLevel(logging.DEBUG)
    else:
        streamHandler.setLevel(logging.ERROR)
    rootLogger.addHandler(streamHandler)


def urlread(url):
    """
    to support more distributions, implement (roughly) some 
    parts of urlread and urlgrab from urlgrabber, in ways that
    are less cool and less efficient.
    """
    print "- reading URL: %s" % url
    if url is None or url == "":
        raise InfoException, "invalid URL: %s" % url

    elif url.startswith("nfs"):
        try:
            ndir  = os.path.dirname(url[6:])
            nfile = os.path.basename(url[6:])
            nfsdir = tempfile.mkdtemp(prefix="koan_nfs",dir="/tmp")
            nfsfile = os.path.join(nfsdir,nfile)
            cmd = ["mount","-t","nfs","-o","ro", ndir, nfsdir]
            subprocess_call(cmd)
            fd = open(nfsfile)
            data = fd.read()
            fd.close()
            cmd = ["umount",nfsdir]
            subprocess_call(cmd)
            return data
        except:
            raise InfoException, "Couldn't mount and read URL: %s" % url
          
    elif url.startswith("http") or url.startswith("ftp"):
        try:
            fd = urllib2.urlopen(url)
            data = fd.read()
            fd.close()
            return data
        except:
            raise InfoException, "Couldn't download: %s" % url
    elif url.startswith("file"):
        try:
            fd = open(url[5:])
            data = fd.read()
            fd.close()
            return data
        except:
            raise InfoException, "Couldn't read file from URL: %s" % url
              
    else:
        raise InfoException, "Unhandled URL protocol: %s" % url

def urlgrab(url,saveto):
    """
    like urlread, but saves contents to disk.
    see comments for urlread as to why it's this way.
    """
    data = urlread(url)
    fd = open(saveto, "w+")
    fd.write(data)
    fd.close()

def subprocess_call(cmd,ignore_rc=False):
    """
    Wrapper around subprocess.call(...)
    """
    print "- %s" % cmd
    rc = sub_process.call(cmd)
    if rc != 0 and not ignore_rc:
        raise InfoException, "command failed (%s)" % rc
    return rc


def input_string_or_hash(options,delim=None):
    """
    Older cobbler files stored configurations in a flat way, such that all values for strings.
    Newer versions of cobbler allow dictionaries.  This function is used to allow loading
    of older value formats so new users of cobbler aren't broken in an upgrade.
    """

    if options is None:
        return {}
    elif type(options) == list:
        raise CX(_("No idea what to do with list: %s") % options)
    elif type(options) == str:
        new_dict = {}
        tokens = options.split(delim)
        for t in tokens:
            tokens2 = t.split("=")
            if len(tokens2) == 1 and tokens2[0] != '':
                new_dict[tokens2[0]] = None
            elif len(tokens2) == 2 and tokens2[0] != '':
                new_dict[tokens2[0]] = tokens2[1]
            else:
                return {}
        # dict.pop is not avail in 2.2
        if new_dict.has_key(""):
           del new_dict[""]
        return new_dict
    elif type(options) == dict:
        options.pop('',None)
        return options
    else:
        raise CX(_("invalid input type"))

def nfsmount(input_path):
    # input:  nfs://user@server:/foo/bar/x.img as string
    # output:  (dirname where mounted, last part of filename) as 2-element tuple
    input_path = input_path[6:]
    # FIXME: move this function to util.py so other modules can use it
    # we have to mount it first
    segments = input_path.split("/") # discard nfs:// prefix
    filename = segments[-1]
    dirpath = "/".join(segments[:-1])
    tempdir = tempfile.mkdtemp(suffix='.mnt', prefix='koan_', dir='/tmp')
    mount_cmd = [
         "/bin/mount", "-t", "nfs", "-o", "ro", dirpath, tempdir
    ]
    print "- running: %s" % " ".join(mount_cmd)
    rc = sub_process.call(mount_cmd)
    if not rc == 0:
        shutil.rmtree(tempdir, ignore_errors=True)
        raise koan.InfoException("nfs mount failed: %s" % dirpath)
    # NOTE: option for a blocking install might be nice, so we could do this
    # automatically, if supported by python-virtinst
    print "after install completes, you may unmount and delete %s" % tempdir
    return (tempdir, filename)


def find_vm(conn, vmid):
    """
    Extra bonus feature: vmid = -1 returns a list of everything
    This function from Func:  fedorahosted.org/func
    """

    vms = []

    # this block of code borrowed from virt-manager:
    # get working domain's name
    ids = conn.listDomainsID();
    for id in ids:
        vm = conn.lookupByID(id)
        vms.append(vm)
        
    # get defined domain
    names = conn.listDefinedDomains()
    for name in names:
        vm = conn.lookupByName(name)
        vms.append(vm)

    if vmid == -1:
        return vms

    for vm in vms:
        if vm.name() == vmid:
            return vm
     
    raise InfoException("koan could not find the VM to watch: %s" % vmid)

def get_vm_state(conn, vmid):
    """
    Returns the state of a libvirt VM, by name.
    From Func:  fedorahosted.org/func
    """
    state = find_vm(conn, vmid).info()[0]
    return VIRT_STATE_NAME_MAP.get(state,"unknown")

def check_dist():
    """
    Determines what distro we're running under.  
    """
    if os.path.exists("/etc/debian_version"):
       return "debian"
    elif os.path.exists("/etc/SuSE-release"):
       return "suse"
    else:
       # valid for Fedora and all Red Hat / Fedora derivatives
       return "redhat"

def os_release():

   """
   This code is borrowed from Cobbler and really shouldn't be repeated.
   """

   if check_dist() == "redhat":

      if not os.path.exists("/bin/rpm"):
         return ("unknown", 0)
      args = ["/bin/rpm", "-q", "--whatprovides", "redhat-release"]
      cmd = sub_process.Popen(args,shell=False,stdout=sub_process.PIPE,close_fds=True)
      data = cmd.communicate()[0]
      data = data.rstrip().lower()
      make = "other"
      if data.find("redhat") != -1:
          make = "redhat"
      elif data.find("centos") != -1:
          make = "centos"
      elif data.find("fedora") != -1:
          make = "fedora"
      version = data.split("release-")[-1]
      rest = 0
      if version.find("-"):
         parts = version.split("-")
         version = parts[0]
         rest = parts[1]
      try:
         version = float(version)
      except:
         version = float(version[0])
      return (make, float(version), rest)
   elif check_dist() == "debian":
      fd = open("/etc/debian_version")
      parts = fd.read().split(".")
      version = parts[0]
      rest = parts[1]
      make = "debian"
      return (make, float(version), rest)
   elif check_dist() == "suse":
      fd = open("/etc/SuSE-release")
      for line in fd.read().split("\n"):
         if line.find("VERSION") != -1:
            version = line.replace("VERSION = ","")
         if line.find("PATCHLEVEL") != -1:
            rest = line.replace("PATCHLEVEL = ","")
      make = "suse"
      return (make, float(version), rest)
   else:
      return ("unknown",0)
<<<<<<< HEAD
=======

def uniqify(lst):
   temp = {}
   for x in lst:
      temp[x] = 1
   return temp.keys()

def get_network_info():
   try:
      import rhpl.ethtool as ethtool
   except:
      raise CX("the rhpl module is required to use this feature (is your OS>=EL3?)")

   interfaces = {}
   # get names
   inames  = ethtool.get_active_devices() 
   for iname in inames:
      mac = ethtool.get_hwaddr(iname)
      ip  = ethtool.get_ipaddr(iname)
      nm  = ethtool.get_netmask(iname)
      try:
         module = ethtool.get_module(iname)
         if module == "bridge":
            continue
      except:
         continue
      interfaces[iname] = {
         "ip_address"  : ip,
         "mac_address" : mac,
         "netmask"     : nm
      }

   return interfaces

def connect_to_server(server=None,port=None):

    if server is None:
        server = os.environ.get("COBBLER_SERVER","")
    if server == "":
        raise InfoException("--server must be specified")

    if port is None: 
        port = 25151 
        
    connect_ok = False

    try_urls = [
        "http://%s/cobbler_api" % (server),
        "https://%s/cobbler_api" % (server),
        "http://%s:%s" % (server,port),
        "https://%s:%s" % (server,port),
        "http://127.0.0.1/cobbler_api"
    ]
    for url in try_urls:
        print "- looking for Cobbler at %s" % url
        server = __try_connect(url)
        if server is not None:
           return server
    raise InfoException ("Could not find Cobbler.")


class ServerProxy(xmlrpclib.ServerProxy):

    def __init__(self, url=None):
        try:
            xmlrpclib.ServerProxy.__init__(self, url, allow_none=True)
        except:
            # for RHEL3's xmlrpclib -- cobblerd should strip Nones anyway
            xmlrpclib.ServerProxy.__init__(self, url)

def __try_connect(url):
    try:
        xmlrpc_server = ServerProxy(url)
        xmlrpc_server.ping()
        return xmlrpc_server
    except:
        traceback.print_exc()
        return None



>>>>>>> 79eeebeb
<|MERGE_RESOLUTION|>--- conflicted
+++ resolved
@@ -317,8 +317,6 @@
       return (make, float(version), rest)
    else:
       return ("unknown",0)
-<<<<<<< HEAD
-=======
 
 def uniqify(lst):
    temp = {}
@@ -400,4 +398,3 @@
 
 
 
->>>>>>> 79eeebeb
