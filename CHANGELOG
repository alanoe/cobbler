--- conflicted
+++ resolved
@@ -3,12 +3,9 @@
 
 * Fri Aug 31 2007 - 0.6.2
 - cobbler repo auto-add to discover yum repos automatically
-<<<<<<< HEAD
 - fix bug that allows empty mac addresses (None) in dhcpd.conf
-=======
 - kickstarts automatically save kickstart file used to /root/cobbler.ks
 - allow multiple (comma-seperated) values for --virt-size
->>>>>>> 5bee3dab
 
 * Thu Aug 30 2007 - 0.6.1
 - re enable --resolve in yumdownloader (cobbler repo mgmt feature)
